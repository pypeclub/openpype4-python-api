[tool.poetry]
name = "ayon_api"
version = "0.1.10"
description = "Python api for AYON server"
authors = ["ynput.io <info@ynput.io>"]

[tool.poetry.dependencies]
requests = "^2.28.1"
six = "^1.15"
<<<<<<< HEAD
Unidecode = "^1.2"
appdirs = { git = "https://github.com/ActiveState/appdirs.git", branch = "master" }
=======
Unidecode = "^1.3"
appdirs = "^1.4"
>>>>>>> 79063715

[tool.poetry.dev-dependencies]
pytest = "^5.2"

[build-system]
requires = ["poetry-core>=1.0.0"]
build-backend = "poetry.core.masonry.api"<|MERGE_RESOLUTION|>--- conflicted
+++ resolved
@@ -7,13 +7,8 @@
 [tool.poetry.dependencies]
 requests = "^2.28.1"
 six = "^1.15"
-<<<<<<< HEAD
 Unidecode = "^1.2"
-appdirs = { git = "https://github.com/ActiveState/appdirs.git", branch = "master" }
-=======
-Unidecode = "^1.3"
 appdirs = "^1.4"
->>>>>>> 79063715
 
 [tool.poetry.dev-dependencies]
 pytest = "^5.2"
